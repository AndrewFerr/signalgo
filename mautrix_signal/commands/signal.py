# mautrix-signal - A Matrix-Signal puppeting bridge
# Copyright (C) 2022 Tulir Asokan
#
# This program is free software: you can redistribute it and/or modify
# it under the terms of the GNU Affero General Public License as published by
# the Free Software Foundation, either version 3 of the License, or
# (at your option) any later version.
#
# This program is distributed in the hope that it will be useful,
# but WITHOUT ANY WARRANTY; without even the implied warranty of
# MERCHANTABILITY or FITNESS FOR A PARTICULAR PURPOSE.  See the
# GNU Affero General Public License for more details.
#
# You should have received a copy of the GNU Affero General Public License
# along with this program.  If not, see <https://www.gnu.org/licenses/>.
from __future__ import annotations

from typing import Awaitable
import base64
import json

from mausignald.errors import UnknownIdentityKey, UnregisteredUserError
from mausignald.types import Address, GroupID, TrustLevel
<<<<<<< HEAD
from mautrix.appservice import IntentAPI
from mautrix.bridge import RejectMatrixInvite
=======
>>>>>>> 87ca67dd
from mautrix.bridge.commands import SECTION_ADMIN, HelpSection, command_handler
from mautrix.types import (
    ContentURI,
    EventID,
    EventType,
    JoinRule,
    PowerLevelStateEventContent,
    RoomID,
)
from mautrix.util import background_task

from .. import portal as po, puppet as pu
from ..util import normalize_number, user_has_power_level
from .auth import make_qr
from .typehint import CommandEvent
from .util import get_initial_state

try:
    import PIL as _
    import qrcode
except ImportError:
    qrcode = None

SECTION_SIGNAL = HelpSection("Signal actions", 20, "")


async def _get_puppet_from_cmd(evt: CommandEvent) -> pu.Puppet | None:
    try:
        phone = normalize_number("".join(evt.args))
    except Exception:
        await evt.reply(
            f"**Usage:** `$cmdprefix+sp {evt.command} <phone>` "
            "(enter phone number in international format)"
        )
        return None

    puppet: pu.Puppet = await pu.Puppet.get_by_number(phone)
    if not puppet:
        if not evt.sender.username:
            await evt.reply("UUID of user not known")
            return None
        try:
            uuid = await evt.bridge.signal.find_uuid(evt.sender.username, phone)
        except UnregisteredUserError:
            await evt.reply("User not registered")
            return None

        if uuid:
            puppet = await pu.Puppet.get_by_uuid(uuid)
        else:
            await evt.reply("UUID of user not found")
            return None
    return puppet


def _format_safety_number(number: str) -> str:
    line_size = 20
    chunk_size = 5
    return "\n".join(
        " ".join(
            [
                number[chunk : chunk + chunk_size]
                for chunk in range(line, line + line_size, chunk_size)
            ]
        )
        for line in range(0, len(number), line_size)
    )


def _pill(puppet: "pu.Puppet") -> str:
    return f"[{puppet.name}](https://matrix.to/#/{puppet.mxid})"


@command_handler(
    needs_auth=True,
    management_only=False,
    help_section=SECTION_SIGNAL,
    help_text="Open a private chat portal with a specific phone number",
    help_args="<_phone_>",
)
async def pm(evt: CommandEvent) -> None:
    puppet = await _get_puppet_from_cmd(evt)
    if not puppet:
        return
    portal = await po.Portal.get_by_chat_id(puppet.uuid, receiver=evt.sender.username, create=True)
    if portal.mxid:
        await evt.reply(
            f"You already have a private chat with {puppet.name}: "
            f"[{portal.mxid}](https://matrix.to/#/{portal.mxid})"
        )
        await portal.main_intent.invite_user(portal.mxid, evt.sender.mxid)
        return

    await portal.create_matrix_room(evt.sender, puppet.address)
    await evt.reply(f"Created a portal room with {_pill(puppet)} and invited you to it")


@command_handler(
    needs_auth=True,
    management_only=False,
    help_section=SECTION_SIGNAL,
    help_text="Join a Signal group with an invite link",
    help_args="<_link_>",
)
async def join(evt: CommandEvent) -> EventID:
    if len(evt.args) == 0:
        return await evt.reply("**Usage:** `$cmdprefix+sp join <invite link>`")
    try:
        resp = await evt.bridge.signal.join_group(evt.sender.username, evt.args[0])
        if resp.pending_admin_approval:
            return await evt.reply(
                f"Successfully requested to join {resp.title}, waiting for admin approval."
            )
        else:
            return await evt.reply(f"Successfully joined {resp.title}")
    except Exception:
        evt.log.exception("Error trying to join group")
        await evt.reply("Failed to join group (see logs for more details)")


@command_handler(
    needs_auth=True,
    management_only=False,
    help_section=SECTION_SIGNAL,
    help_text="Get the invite link to the current group",
)
async def invite_link(evt: CommandEvent) -> EventID:
    if not evt.is_portal:
        return await evt.reply("This is not a portal room.")
    group = await evt.bridge.signal.get_group(
        evt.sender.username, evt.portal.chat_id, evt.portal.revision
    )
    if not group:
        await evt.reply("Failed to get group info")
    elif not group.invite_link:
        await evt.reply("Invite link not available")
    else:
        await evt.reply(group.invite_link)


@command_handler(
    needs_auth=True,
    management_only=False,
    help_section=SECTION_SIGNAL,
    help_text="View the safety number of a specific user",
    help_args="[--qr] [_phone_]",
)
async def safety_number(evt: CommandEvent) -> None:
    show_qr = evt.args and evt.args[0].lower() == "--qr"
    if show_qr:
        if not qrcode:
            await evt.reply("Can't generate QR code: qrcode and/or PIL not installed")
            return
        evt.args = evt.args[1:]
    if len(evt.args) == 0 and evt.portal and evt.portal.is_direct:
        puppet = await evt.portal.get_dm_puppet()
    else:
        puppet = await _get_puppet_from_cmd(evt)
    if not puppet:
        return

    resp = await evt.bridge.signal.get_identities(evt.sender.username, puppet.address)
    if not resp.identities:
        await evt.reply(f"No identities found for {_pill(puppet)}")
        return
    most_recent = resp.identities[0]
    for identity in resp.identities:
        if identity.added > most_recent.added:
            most_recent = identity
    uuid = resp.address.uuid or "unknown"
    await evt.reply(
        f"### {puppet.name}\n\n"
        f"**UUID:** {uuid}  \n"
        f"**Trust level:** {most_recent.trust_level}  \n"
        f"**Safety number:**\n"
        f"```\n{_format_safety_number(most_recent.safety_number)}\n```"
    )
    if show_qr and most_recent.qr_code_data:
        data = base64.b64decode(most_recent.qr_code_data)
        content = await make_qr(evt.main_intent, data, "verification-qr.png")
        await evt.main_intent.send_message(evt.room_id, content)


@command_handler(
    needs_auth=True,
    management_only=False,
    help_section=SECTION_SIGNAL,
    help_text="Set your Signal profile name",
    help_args="<_name_>",
)
async def set_profile_name(evt: CommandEvent) -> None:
    await evt.bridge.signal.set_profile(evt.sender.username, name=" ".join(evt.args))
    await evt.reply("Successfully updated profile name")


_trust_levels = [x.value for x in TrustLevel]


@command_handler(
    needs_auth=True,
    management_only=False,
    help_section=SECTION_SIGNAL,
    help_text="Mark another user's safety number as trusted",
    help_args="<_recipient phone_> [_level_] <_safety number_>",
)
async def mark_trusted(evt: CommandEvent) -> EventID:
    if len(evt.args) < 2:
        return await evt.reply(
            "**Usage:** `$cmdprefix+sp mark-trusted <recipient phone> [level] <safety number>`"
        )
    number = normalize_number(evt.args[0])
    remaining_args = evt.args[1:]
    trust_level = TrustLevel.TRUSTED_VERIFIED
    if len(evt.args) > 2 and evt.args[1].upper() in _trust_levels:
        trust_level = TrustLevel(evt.args[1])
        remaining_args = evt.args[2:]
    safety_num = "".join(remaining_args).replace("\n", "")
    if len(safety_num) != 60 or not safety_num.isdecimal():
        return await evt.reply("That doesn't look like a valid safety number")
    try:
        await evt.bridge.signal.trust(
            evt.sender.username,
            Address(number=number),
            safety_number=safety_num,
            trust_level=trust_level,
        )
    except UnknownIdentityKey as e:
        return await evt.reply(f"Failed to mark {number} as {trust_level.human_str}: {e}")
    return await evt.reply(f"Successfully marked {number} as {trust_level.human_str}")


@command_handler(
    needs_admin=False,
    needs_auth=True,
    help_section=SECTION_SIGNAL,
    help_text="Sync data from Signal",
)
async def sync(evt: CommandEvent) -> None:
    await evt.sender.sync()
    await evt.reply("Sync complete")


@command_handler(
    needs_admin=True,
    needs_auth=False,
    help_section=SECTION_ADMIN,
    help_text="Send raw requests to signald",
    help_args="[--user] <type> <_json_>",
)
async def raw(evt: CommandEvent) -> None:
    add_username = False
    while True:
        flag = evt.args[0].lower()
        if flag == "--user":
            add_username = True
        else:
            break
        evt.args = evt.args[1:]
    type = evt.args[0]
    version = "v0"
    if "." in type:
        version, type = type.split(".", 1)
    try:
        args = json.loads(" ".join(evt.args[1:]))
    except json.JSONDecodeError as e:
        await evt.reply(f"JSON decode error: {e}")
        return
    if add_username:
        if version == "v0" or (version == "v1" and type in ("send", "react")):
            args["username"] = evt.sender.username
        else:
            args["account"] = evt.sender.username
    if version:
        args["version"] = version

    try:
        resp_type, resp_data = await evt.bridge.signal._raw_request(type, **args)
    except Exception as e:
        await evt.reply(f"Error sending request: {e}")
    else:
        if resp_data is None:
            await evt.reply(f"Got reply `{resp_type}` with no content")
        else:
            await evt.reply(
                f"Got reply `{resp_type}`:\n\n```json\n{json.dumps(resp_data, indent=2)}\n```"
            )


missing_power_warning = (
    "Warning: The bridge bot ([{bot_mxid}](https://matrix.to/#/{bot_mxid})) does not have "
    "sufficient privileges to change power levels on Matrix. Power level changes will not be "
    "bridged."
)

low_power_warning = (
    "Warning: The bridge bot ([{bot_mxid}](https://matrix.to/#/{bot_mxid})) has a power level "
    "below or equal to 50. Bridged moderator rights are currently hardcoded to PL 50, so the "
    "bridge bot must have a higher level to properly bridge them."
)

meta_power_warning = (
    "Warning: Permissions for changing name, topic and avatar cannot be set separately on Signal. "
    "Changes to those may not be bridged properly, unless the permissions are set to the same "
    "level or lower than state_default."
)


@command_handler(
    needs_auth=True,
    management_only=False,
    help_section=SECTION_SIGNAL,
    help_text="Create a Signal group for the current Matrix room.",
)
async def create(evt: CommandEvent) -> EventID:
    if evt.portal:
        return await evt.reply("This is already a portal room.")

    title, about, levels, encrypted, avatar_url, join_rule = await get_initial_state(
        evt.az.intent, evt.room_id
    )

    if not title:
        return await evt.reply("Please set a room name before creating a Signal group.")

    portal = po.Portal(
        chat_id=GroupID(""),
        mxid=evt.room_id,
        name=title,
        topic=about or "",
        encrypted=encrypted,
        receiver="",
        avatar_url=avatar_url,
    )
    await warn_missing_power(levels, evt)

    await portal.create_signal_group(evt.sender, levels, join_rule)


@command_handler(
    name="id",
    needs_auth=True,
    management_only=False,
    help_section=SECTION_SIGNAL,
    help_text="Get the ID of the Signal chat where this room is bridged.",
)
async def get_id(evt: CommandEvent) -> EventID:
    if evt.portal:
        return await evt.reply(f"This room is bridged to Signal chat ID `{evt.portal.chat_id}`.")
    await evt.reply("This is not a portal room.")


@command_handler(
    needs_auth=True,
    management_only=False,
    help_section=SECTION_SIGNAL,
    help_text="Bridge the current Matrix room to the Signal chat with the given ID.",
    help_args="<signal chat ID> [matrix room ID]",
)
async def bridge(evt: CommandEvent) -> EventID:
    if len(evt.args) == 0:
        return await evt.reply(
            "**Usage:** `$cmdprefix+sp bridge <signal chat ID> [matrix room ID]`"
        )
    room_id = RoomID(evt.args[1]) if len(evt.args) > 1 else evt.room_id
    that_this = "This" if room_id == evt.room_id else "That"

    portal = await po.Portal.get_by_mxid(room_id)
    if portal:
        return await evt.reply(f"{that_this} room is already a portal room.")

    if not await user_has_power_level(room_id, evt.az.intent, evt.sender, "bridge"):
        return await evt.reply(f"You do not have the permissions to bridge {that_this} room.")

    portal = await po.Portal.get_by_chat_id(GroupID(evt.args[0]), create=True)
    if portal.mxid:
        has_portal_message = (
            "That Signal chat already has a portal at "
            f"[{portal.mxid}](https://matrix.to/#/{portal.mxid}). "
        )
        if not await user_has_power_level(portal.mxid, evt.az.intent, evt.sender, "unbridge"):
            return await evt.reply(
                f"{has_portal_message}"
                "Additionally, you do not have the permissions to unbridge that room."
            )
        evt.sender.command_status = {
            "next": confirm_bridge,
            "action": "Room bridging",
            "mxid": portal.mxid,
            "bridge_to_mxid": room_id,
            "chat_id": portal.chat_id,
        }
        return await evt.reply(
            f"{has_portal_message}"
            "However, you have the permissions to unbridge that room.\n\n"
            "To delete that portal completely and continue bridging, use "
            "`$cmdprefix+sp delete-and-continue`. To unbridge the portal "
            "without kicking Matrix users, use `$cmdprefix+sp unbridge-and-"
            "continue`. To cancel, use `$cmdprefix+sp cancel`"
        )
    evt.sender.command_status = {
        "next": confirm_bridge,
        "action": "Room bridging",
        "bridge_to_mxid": room_id,
        "chat_id": portal.chat_id,
    }
    return await evt.reply(
        "That Signal chat has no existing portal. To confirm bridging the "
        "chat to this room, use `$cmdprefix+sp continue`"
    )


async def cleanup_old_portal_while_bridging(
    evt: CommandEvent, portal: po.Portal
) -> tuple[bool, Awaitable[None] | None]:
    if not portal.mxid:
        await evt.reply(
            "The portal seems to have lost its Matrix room between you"
            "calling `$cmdprefix+sp bridge` and this command.\n\n"
            "Continuing without touching previous Matrix room..."
        )
        return True, None
    elif evt.args[0] == "delete-and-continue":
        return True, portal.cleanup_portal("Portal deleted (moving to another room)")
    elif evt.args[0] == "unbridge-and-continue":
        return True, portal.cleanup_portal(
            "Room unbridged (portal moving to another room)", puppets_only=True
        )
    else:
        await evt.reply(
            "The chat you were trying to bridge already has a Matrix portal room.\n\n"
            "Please use `$cmdprefix+sp delete-and-continue` or `$cmdprefix+sp unbridge-and-"
            "continue` to either delete or unbridge the existing room (respectively) and "
            "continue with the bridging.\n\n"
            "If you changed your mind, use `$cmdprefix+sp cancel` to cancel."
        )
        return False, None


async def confirm_bridge(evt: CommandEvent) -> EventID | None:
    status = evt.sender.command_status
    try:
        portal = await po.Portal.get_by_chat_id(status["chat_id"])
        bridge_to_mxid = status["bridge_to_mxid"]
    except KeyError:
        evt.sender.command_status = None
        return await evt.reply(
            "Fatal error: chat_id missing from command_status. "
            "This shouldn't happen unless you're messing with the command handler code."
        )

    is_logged_in = await evt.sender.is_logged_in()

    if "mxid" in status:
        ok, coro = await cleanup_old_portal_while_bridging(evt, portal)
        if not ok:
            return None
        elif coro:
            await evt.reply("Cleaning up previous portal room...")
            await coro
    elif portal.mxid:
        evt.sender.command_status = None
        return await evt.reply(
            "The portal seems to have created a Matrix room between you "
            "calling `$cmdprefix+sp bridge` and this command.\n\n"
            "Please start over by calling the bridge command again."
        )
    elif evt.args[0] != "continue":
        return await evt.reply(
            "Please use `$cmdprefix+sp continue` to confirm the bridging or "
            "`$cmdprefix+sp cancel` to cancel."
        )
    evt.sender.command_status = None
    async with portal._create_room_lock:
        await _locked_confirm_bridge(
            evt, portal=portal, room_id=bridge_to_mxid, is_logged_in=is_logged_in
        )


async def _locked_confirm_bridge(
    evt: CommandEvent, portal: po.Portal, room_id: RoomID, is_logged_in: bool
) -> EventID | None:
    try:
        group = await evt.bridge.signal.get_group(
            evt.sender.username, portal.chat_id, portal.revision
        )
    except Exception:
        evt.log.exception("Failed to get_group(%s) for manual bridging.", portal.chat_id)
        if is_logged_in:
            return await evt.reply(
                "Failed to get info of signal chat. You are logged in, are you in that chat?"
            )
        else:
            return await evt.reply(
                "Failed to get info of signal chat. "
                "You're not logged in, this should not happen."
            )

    portal.mxid = room_id
    portal.by_mxid[portal.mxid] = portal
    (
        portal.title,
        portal.about,
        levels,
        portal.encrypted,
        portal.photo_id,
        join_rule,
    ) = await get_initial_state(evt.az.intent, evt.room_id)
    await portal.save()
    await portal.update_bridge_info()

    background_task.create(portal.update_matrix_room(evt.sender, group))

    await warn_missing_power(levels, evt)

    return await evt.reply("Bridging complete. Portal synchronization should begin momentarily.")


async def warn_missing_power(levels: PowerLevelStateEventContent, evt: CommandEvent) -> None:
    bot_pl = levels.get_user_level(evt.az.bot_mxid)
    if bot_pl < levels.get_event_level(EventType.ROOM_POWER_LEVELS):
        await evt.reply(missing_power_warning.format(bot_mxid=evt.az.bot_mxid))
    elif bot_pl <= 50:
        await evt.reply(low_power_warning.format(bot_mxid=evt.az.bot_mxid))
    if levels.state_default < 50 and (
        levels.events[EventType.ROOM_NAME] >= 50
        or levels.events[EventType.ROOM_AVATAR] >= 50
        or levels.events[EventType.ROOM_TOPIC] >= 50
    ):
        await evt.reply(meta_power_warning)


@command_handler(
    needs_auth=False,
    management_only=False,
    help_section=SECTION_SIGNAL,
    help_text="Invite a Signal user by phone number",
    help_args="<_phone_>",
)
async def invite(evt: CommandEvent) -> EventID | None:
    if not evt.is_portal:
        return await evt.reply("This is not a portal room.")
    portal = evt.portal
    puppet = await _get_puppet_from_cmd(evt)
    if not puppet:
        return None
    levels = await portal.main_intent.get_power_levels(portal.mxid)
    if levels.get_user_level(puppet.mxid) < levels.invite:
        return await evt.reply("You do not have permissions to invite users to this room")

    try:
        info = await portal.handle_matrix_invite(evt.sender, puppet)
        sender, is_relay = await portal.get_relay_sender(evt.sender, "updating info")
        await portal.update_info(sender, info)
    except RejectMatrixInvite as e:
        return await evt.reply(f"Failed to invite {puppet.name}: {e}")<|MERGE_RESOLUTION|>--- conflicted
+++ resolved
@@ -21,11 +21,7 @@
 
 from mausignald.errors import UnknownIdentityKey, UnregisteredUserError
 from mausignald.types import Address, GroupID, TrustLevel
-<<<<<<< HEAD
-from mautrix.appservice import IntentAPI
 from mautrix.bridge import RejectMatrixInvite
-=======
->>>>>>> 87ca67dd
 from mautrix.bridge.commands import SECTION_ADMIN, HelpSection, command_handler
 from mautrix.types import (
     ContentURI,
